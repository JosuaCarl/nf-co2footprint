--- conflicted
+++ resolved
@@ -35,15 +35,13 @@
 
 More details are available in the Nextflow [plugin documentation](https://www.nextflow.io/docs/latest/plugins.html#plugins) and the [configuration guide](https://www.nextflow.io/docs/latest/config.html). 
 
-<<<<<<< HEAD
 !!! note
   The usage of GPUs is not yet supported.
-=======
+
 ## Contributing
 Before contributing, please read the [contribution guidelines](contributing/guidelines.md) carefully. You may also find the recommended [testing setup](contributing/setup.md) helpful.
 
 After your changes are accepted. maintainers may then [publish](contributing/publishing.md) a new version along with your contribution.
->>>>>>> 9e5d5392
 
 ## Credits
 
