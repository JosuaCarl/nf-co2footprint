package nextflow.co2footprint

import nextflow.co2footprint.utils.DataMatrix
import groovy.transform.PackageScope
import groovy.util.logging.Slf4j
import nextflow.trace.TraceHelper
import java.nio.file.Paths

/**
 * Configuration class for CO₂ footprint calculations.
 *
 * It extracts values from a configuration map and sets up all relevant parameters,
 * such as output file names, carbon intensity, PUE, memory and CPU power draw, and machine type.
 * Users can customize these values in the Nextflow config file under the `co2footprint` block.
 *
 * Example usage in config:
 * co2footprint {
 *     traceFile = "co2footprint_trace.txt"
 *     summaryFile = "co2footprint_summary.txt"
 *     ci = 300
 *     pue = 1.4
 *     powerdrawMem = 0.67
 * }
 *
 * @author Júlia Mir Pedrol <mirp.julia@gmail.com>, Sabrina Krakau <sabrinakrakau@gmail.com>
 */
@Slf4j
class CO2FootprintConfig {

    // Configuration parameters (can be set in Nextflow config)
    private String  timestamp = TraceHelper.launchTimestampFmt()
    private String  traceFile = "co2footprint_trace_${timestamp}.txt"
    private String  summaryFile = "co2footprint_summary_${timestamp}.txt"
    private String  reportFile = "co2footprint_report_${timestamp}.html"
    private String  location = null
    private def     ci = null               // CI: carbon intensity
    private String  apiKey = null           // API key for electricityMaps
    private Double  pue = null              // PUE: power usage effectiveness efficiency, coefficient of the data centre
    private Double  powerdrawMem = 0.3725   // Power draw of memory [W per GB]
    private Boolean ignoreCpuModel = false
    private Double  powerdrawCpuDefault = null
    private String  customCpuTdpFile = null
    private String  machineType = null      // Type of computer on which the workflow is run ['local', 'compute cluster', '']

<<<<<<< HEAD
    // Constants
    private final List<String> supportedMachineTypes = ['local', 'compute cluster', 'cloud']
=======
    // Supported machine types
    private final List<String> supportedMachineTypes = ['local', 'compute cluster']
>>>>>>> e7cc729d

    // Getter methods for config values
    String getTimestamp() { timestamp }
    String getTraceFile() { traceFile }
    String getSummaryFile() { summaryFile }
    String getReportFile() { reportFile }
    String getLocation() { location }

    /**
     * Returns the carbon intensity value.
     * If set as a closure (for real-time API), invokes it to get the current value.
     */
    Double getCi() {
        (ci instanceof Closure) ? ci() : ci
    }
    Double getPue() { pue }
    Boolean getIgnoreCpuModel() { ignoreCpuModel }
    Double getPowerdrawCpuDefault() { powerdrawCpuDefault }
    Double getPowerdrawMem() { powerdrawMem }
    String getCustomCpuTdpFile() { customCpuTdpFile }
    String getMachineType()  { machineType }

    /**
     * Loads configuration from a map and sets up defaults and fallbacks.
     * Also sets up CPU and CI data sources and assigns machine type and PUE.
     *
     * @param configMap   Map of configuration values (from Nextflow config)
     * @param cpuData     TDPDataMatrix with CPU power draw data
     * @param ciData      CIDataMatrix with carbon intensity data
     * @param processMap  Map with process/executor info
     */
    CO2FootprintConfig(Map<String, Object> configMap, TDPDataMatrix cpuData, CIDataMatrix ciData, Map<String, Object> processMap) {
        // Ensure configMap is not null
        configMap ?= [:]

        // Assign values from map to config
        configMap.each { name, value ->
            if (this.hasProperty(name)) {
                this.setProperty(name, value)
            } else {
                // Log warning and skip the key
                log.warn("Skipping unknown configuration key: '${name}'")
            }
        }

        // Determine the carbon intensity (CI) value
        if (ci == null) {

            CIValueComputer ciValueComputer = new CIValueComputer(apiKey, location, ciData)
            // ci is either set to a Closure (in case the electricity maps API is used) or to a Double (in the other cases)
            // The closure is invoked each time the CO2 emissions are calculated (for each task) to make a new API call to update the real time ci value.
            ci = ciValueComputer.computeCI()
        }

        // Sets machineType and pue based on the executor if machineType is not already set
        if (this.machineType == null) {
            setMachineTypeAndPueFromExecutor(processMap?.get('executor') as String)
        } 

        // Assign PUE if not already given
        pue ?= switch (machineType) {
            case 'local' -> 1.0
            case 'compute cluster' -> 1.67
            case 'cloud' -> 1.56  // source: (https://datacenter.uptimeinstitute.com/rs/711-RIA-145/images/2024.GlobalDataCenterSurvey.Report.pdf)
            default -> 1.0 // Fallback PUE (assigned if machineType is null)
        }
<<<<<<< HEAD
        
        // Reassign values based on machineType
=======

        // Set fallback CPU model based on machine type
>>>>>>> e7cc729d
        if (machineType) {
            if (supportedMachineTypes.contains(machineType)) {
                cpuData.fallbackModel = "default $machineType" as String
            }
            else {
                final String message = "machineType '${machineType}' is not supported." +
                        "Please chose one of ${supportedMachineTypes}."
                log.error(message)
                throw new IllegalArgumentException(message)
            }
        }

        // Set default CPU power draw if given
        if (powerdrawCpuDefault) {
            cpuData.set(powerdrawCpuDefault, cpuData.fallbackModel, 'tdp (W)')
        }

        // Use custom CPU TDP file if provided
        if (customCpuTdpFile) {
            cpuData.update(
                    TDPDataMatrix.fromCsv(Paths.get(customCpuTdpFile as String))
            )
        }
<<<<<<< HEAD
    }  

    /**
     * Sets the machine type and PUE based on the executor.
     * It reads a CSV file to get the machine type and PUE for the given executor.
     *
     * @param executor The executor name (e.g., 'awsbatch', 'local', etc.)
     */
    private void setMachineTypeAndPueFromExecutor(String executor) {
        // Read the CSV file as a DataMatrix - set RowIndex to 'executor'
        DataMatrix matrix = DataMatrix.fromCsv(Paths.get(this.class.getResource('/executor_machine_pue_mapping.csv').toURI()), ',', 0, null, 'executor')    
        // Check if matrix contains the required columns
        matrix.checkRequiredColumns(['machineType', 'pue'])
        try {
            this.machineType = matrix.get(executor, 'machineType') as String
            this.pue ?= matrix.get(executor, 'pue') as Double // assign pue only if not already set
        } catch (IllegalArgumentException e) {
            log.warn("Executor '${executor}' is not supported. MachineType set to null.")
=======
    }

    /**
     * Maps Nextflow executor names to machine types.
     * @param executor Executor name (e.g. 'slurm', 'local')
     * @return Machine type string or null if not recognized
     */
    private static String matchProcessExecutor(String executor) {
        return switch(executor) {
            case 'awsbatch' -> 'compute cluster'                // AWS cloud
            case 'azurebatch' -> 'compute cluster'              // MS Azure cloud
            case 'bridge' -> 'compute cluster'
            case 'flux' -> 'compute cluster'
            case 'google-batch' -> 'compute cluster'            // Google cloud
            case 'google-lifesciences' -> 'compute cluster'     // Google cloud
            case 'condor' -> 'compute cluster'
            case 'hq' -> 'compute cluster'
            case 'k8s' -> 'compute cluster'
            case 'local' -> 'local'
            case 'lsf' -> 'compute cluster'
            case 'moab' -> 'compute cluster'
            case 'nqsii' -> 'compute cluster'
            case 'oar' -> 'compute cluster'
            case 'pbs' -> 'compute cluster'
            case 'pbspro' -> 'compute cluster'
            case 'sge' -> 'compute cluster'
            case 'slurm' -> 'compute cluster'
            default -> null
>>>>>>> e7cc729d
        }
    }

    /**
     * Collects input file options for reporting.
     *
     * @return SortedMap of input file options
     */
    SortedMap<String, Object> collectInputFileOptions() {
        return [
                "customCpuTdpFile": customCpuTdpFile
        ].sort() as SortedMap
    }

    /**
     * Collects output file options for reporting.
     *
     * @return SortedMap of output file options
     */
    SortedMap<String, Object> collectOutputFileOptions() {
        return [
                "traceFile": traceFile,
                "summaryFile": summaryFile,
                "reportFile": reportFile
        ].sort() as SortedMap
    }

    /**
     * Collects CO₂ calculation options for reporting.
     *
     * @return SortedMap of calculation options
     */
    SortedMap<String, Object> collectCO2CalcOptions() {
        return [
                "location": location,
                "ci": ci,
                "pue": pue,
                "powerdrawMem": powerdrawMem,
                "powerdrawCpuDefault": powerdrawCpuDefault,
                "ignoreCpuModel": ignoreCpuModel,
        ].sort() as SortedMap
    }
}<|MERGE_RESOLUTION|>--- conflicted
+++ resolved
@@ -42,13 +42,8 @@
     private String  customCpuTdpFile = null
     private String  machineType = null      // Type of computer on which the workflow is run ['local', 'compute cluster', '']
 
-<<<<<<< HEAD
-    // Constants
+    // Supported machine types
     private final List<String> supportedMachineTypes = ['local', 'compute cluster', 'cloud']
-=======
-    // Supported machine types
-    private final List<String> supportedMachineTypes = ['local', 'compute cluster']
->>>>>>> e7cc729d
 
     // Getter methods for config values
     String getTimestamp() { timestamp }
@@ -115,13 +110,8 @@
             case 'cloud' -> 1.56  // source: (https://datacenter.uptimeinstitute.com/rs/711-RIA-145/images/2024.GlobalDataCenterSurvey.Report.pdf)
             default -> 1.0 // Fallback PUE (assigned if machineType is null)
         }
-<<<<<<< HEAD
-        
-        // Reassign values based on machineType
-=======
 
         // Set fallback CPU model based on machine type
->>>>>>> e7cc729d
         if (machineType) {
             if (supportedMachineTypes.contains(machineType)) {
                 cpuData.fallbackModel = "default $machineType" as String
@@ -145,7 +135,6 @@
                     TDPDataMatrix.fromCsv(Paths.get(customCpuTdpFile as String))
             )
         }
-<<<<<<< HEAD
     }  
 
     /**
@@ -164,36 +153,6 @@
             this.pue ?= matrix.get(executor, 'pue') as Double // assign pue only if not already set
         } catch (IllegalArgumentException e) {
             log.warn("Executor '${executor}' is not supported. MachineType set to null.")
-=======
-    }
-
-    /**
-     * Maps Nextflow executor names to machine types.
-     * @param executor Executor name (e.g. 'slurm', 'local')
-     * @return Machine type string or null if not recognized
-     */
-    private static String matchProcessExecutor(String executor) {
-        return switch(executor) {
-            case 'awsbatch' -> 'compute cluster'                // AWS cloud
-            case 'azurebatch' -> 'compute cluster'              // MS Azure cloud
-            case 'bridge' -> 'compute cluster'
-            case 'flux' -> 'compute cluster'
-            case 'google-batch' -> 'compute cluster'            // Google cloud
-            case 'google-lifesciences' -> 'compute cluster'     // Google cloud
-            case 'condor' -> 'compute cluster'
-            case 'hq' -> 'compute cluster'
-            case 'k8s' -> 'compute cluster'
-            case 'local' -> 'local'
-            case 'lsf' -> 'compute cluster'
-            case 'moab' -> 'compute cluster'
-            case 'nqsii' -> 'compute cluster'
-            case 'oar' -> 'compute cluster'
-            case 'pbs' -> 'compute cluster'
-            case 'pbspro' -> 'compute cluster'
-            case 'sge' -> 'compute cluster'
-            case 'slurm' -> 'compute cluster'
-            default -> null
->>>>>>> e7cc729d
         }
     }
 
