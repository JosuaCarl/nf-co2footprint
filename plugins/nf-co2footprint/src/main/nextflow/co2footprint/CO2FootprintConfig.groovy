--- conflicted
+++ resolved
@@ -64,37 +64,8 @@
     String getCustomCpuTdpFile() { customCpuTdpFile }
     String getMachineType()  { machineType }
 
-<<<<<<< HEAD
 
     CO2FootprintConfig(Map<String, Object> configMap, TDPDataMatrix cpuData, CIDataMatrix ciData, Map<String, Object> processMap) {
-=======
-    /**
-     * Retrieve carbon intensity (CI) value from file containing CI values for different locations
-     *
-     * @param location Location as a country-code String
-     * @return CI at location
-     */
-    protected Double retrieveCi(String location) {
-        def dataReader = new InputStreamReader(this.class.getResourceAsStream('/CI_aggregated.v2.2.csv'))
-
-        Double localCi = 0.0
-        for ( String line : dataReader.readLines() ) {
-            def row = line.split(",")
-            if (row[0] == location) {
-                localCi = row[4].toDouble()
-                break
-            }
-        }
-        dataReader.close()
-        if (localCi == 0.0) {
-            throw new IllegalArgumentException("Invalid 'location' parameter: $location. Could not be found in 'CI_aggregated.v2.2.csv'.")
-        }
-
-        return localCi
-    }
-
-    CO2FootprintConfig(Map<String, Object> configMap, TDPDataMatrix cpuData, Map<String, Object> processMap){
->>>>>>> f8a8180e
         // Ensure configMap is not null
         configMap ?= [:]
         
@@ -145,16 +116,11 @@
         }
 
         // Use custom TDP file
-<<<<<<< HEAD
         if (customCpuTdpFile) {
             cpuData.update(
                     TDPDataMatrix.fromCsv(Paths.get(customCpuTdpFile as String))
             )
         }
-=======
-        if (customCpuTdpFile) { cpuData.update( TDPDataMatrix.loadCsv(Paths.get(customCpuTdpFile as String)) ) }
-
->>>>>>> f8a8180e
     }
 
 
