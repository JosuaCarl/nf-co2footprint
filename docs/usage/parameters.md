---
title: Parameters
description: Customising parameters for the CO2e calculation.
---

The following parameters are currently available:

- **`traceFile`**  
  Name of the `.txt` carbon footprint report containing the energy consumption, the estimated CO₂ emission, and other relevant metrics for each task.  
  **Default**: `co2footprint_trace_<timestamp>.txt`

- **`summaryFile`**  
  Name of the `.txt` carbon footprint summary file containing the total energy consumption and the total estimated CO₂ emission of the pipeline run.  
  **Default**: `co2footprint_summary_<timestamp>.txt`

- **`reportFile`**  
  Name of the HTML report containing information about the entire carbon footprint, overview plots and more detailed task-specific metrics.  
  **Default**: `co2footprint_report_<timestamp>.html`

- **`location`**  
  Specifies the zone code for the location where computations are run, based on the available zone codes in the [zones overview](https://portal.electricitymaps.com/docs/getting-started#zonesoverview) section on the Electricity Maps website. If the provided location does not match any listed zone codes, it will be set to `null`.  
  **Default**:  `null`

- **`ci`**  
  Set this parameter only if you know the carbon intensity (ci) value for your location and prefer not to use the Electricity Maps API. However, using the API is recommended to retrieve real-time data for more accurate calculations.  
  **Default**:  `null`

- **`apiKey`**  
  Your Electricity Maps API token.  
  First, create a Nextflow secret with the name `EM_API_KEY` for your API key using:  
  `nextflow secrets set EM_API_KEY "paste_api_key_here"`. Then, set the config parameter to `secrets.EM_API_KEY`.  
  **Default**: `null`

- **`pue`**  
  Power usage effectivenes efficiency coefficient of the data centre. For local cluster you can usually find out your specific PUE at the system administrators or system managers. Also the current [yearly worldwide average](https://www.statista.com/statistics/1229367/data-center-average-annual-pue-worldwide/) could be used.  
  **Default**: 1.00

- **`powerdrawMem`**  
  power draw from memory.  
  **Default**: 0.3725.
  
- **`customCpuTdpFile`**  
  Input CSV file containing custom CPU TDP data. This should contain the following columns: `name`, `tdp (W)`, `cores`. Note that this overwrites TDP values for already provided CPU models. You can find the by default used TDP data [here](https://nextflow-io.github.io/nf-co2footprint/plugins/nf-co2footprint/src/resources/cpu_tdp_data/CPU_TDP.csv).  
  **Default**: `null`.

    Example custom CPU TDP file:

    | name                          | tdp (W) | cores |
    |-------------------------------|---------|-------|
    | Intel(R) Xeon(R) CPU E5-2670 v3 | 120     | 12    |
    | AMD EPYC 7742                 | 225     | 64    |
    | Intel(R) Core(TM) i7-9700K    | 95      | 8     |

- **`ignoreCpuModel`**  
  Ignore the retrieved Nextflow trace `cpu_model` name and use the default CPU power draw value. This is useful, if the cpu model information provided by the linux kernel is not correct, for example, in the case of VMs emulating a different CPU architecture.  
  **Default**: `false`.

- **`powerdrawCpuDefault`**  
  The default value used as the power draw from a computing core.
  This is only applied if the parameter `ignoreCpuModel` is set or if the retrieved `cpu_model` could not be found in the given CPU TDP data.  
  **Default**: 12.0.
  
- **`machineType`**  
<<<<<<< HEAD
  Specifies the type of machine used for computation. It determines the `pue` if the parameter is not explicitly specified in the config file. Must be one of: `'compute cluster'`, `'local'` or `'cloud'`.
  If not specified (`null`), the plugin infers `machineType` from the Nextflow `process.executor` setting, mapping it to either `'compute cluster'`, `'local'` or `'cloud'`.
    - `'local'`: sets `pue` to 1.0  
    - `'compute cluster'`: sets `pue` to 1.67
    - `'cloud'`: sets `pue` to 1.56  
      <sup>Source: [Uptime Institute 2024 Global Data Center Survey](https://datacenter.uptimeinstitute.com/rs/711-RIA-145/images/2024.GlobalDataCenterSurvey.Report.pdf)</sup>
    
=======
  Specifies the type of machine used for computation. It determines the `pue` if the parameter is not explicitly specified in the config file. Must be one of: `'compute cluster'` or `'local'`.
  If not specified (`null`), the plugin infers `machineType` from the Nextflow `process.executor` setting, mapping it to either `'compute cluster'` or `'local'`.  
  **Default**: `null` 
    - `'local'`: sets `pue` to 1.0  
    - `'compute cluster'`: sets `pue` to 1.67
  
>>>>>>> e7cc729d
<|MERGE_RESOLUTION|>--- conflicted
+++ resolved
@@ -61,19 +61,9 @@
   **Default**: 12.0.
   
 - **`machineType`**  
-<<<<<<< HEAD
   Specifies the type of machine used for computation. It determines the `pue` if the parameter is not explicitly specified in the config file. Must be one of: `'compute cluster'`, `'local'` or `'cloud'`.
   If not specified (`null`), the plugin infers `machineType` from the Nextflow `process.executor` setting, mapping it to either `'compute cluster'`, `'local'` or `'cloud'`.
     - `'local'`: sets `pue` to 1.0  
     - `'compute cluster'`: sets `pue` to 1.67
     - `'cloud'`: sets `pue` to 1.56  
-      <sup>Source: [Uptime Institute 2024 Global Data Center Survey](https://datacenter.uptimeinstitute.com/rs/711-RIA-145/images/2024.GlobalDataCenterSurvey.Report.pdf)</sup>
-    
-=======
-  Specifies the type of machine used for computation. It determines the `pue` if the parameter is not explicitly specified in the config file. Must be one of: `'compute cluster'` or `'local'`.
-  If not specified (`null`), the plugin infers `machineType` from the Nextflow `process.executor` setting, mapping it to either `'compute cluster'` or `'local'`.  
-  **Default**: `null` 
-    - `'local'`: sets `pue` to 1.0  
-    - `'compute cluster'`: sets `pue` to 1.67
-  
->>>>>>> e7cc729d
+      <sup>Source: [Uptime Institute 2024 Global Data Center Survey](https://datacenter.uptimeinstitute.com/rs/711-RIA-145/images/2024.GlobalDataCenterSurvey.Report.pdf)</sup>