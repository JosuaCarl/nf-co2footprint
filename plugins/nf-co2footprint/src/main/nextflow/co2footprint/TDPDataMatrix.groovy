--- conflicted
+++ resolved
@@ -31,8 +31,6 @@
     Integer tdp = null
     Integer cores = null
     Integer threads = null
-
-<<<<<<< HEAD
     
     /**
      * Constructor for TDPDataMatrix.
@@ -44,18 +42,6 @@
      * @param tdp          TDP value (optional)
      * @param cores        Number of cores (optional)
      * @param threads      Number of threads (optional)
-=======
-    /**
-     * Initialize TDPDataMatrix with full list of properties
-     *
-     * @param data Data as a List of Lists
-     * @param columnIndex Column Index as a LinkedHashSet of Strings
-     * @param rowIndex Row Index as a LinkedHashSet of Strings
-     * @param fallbackModel Fallback model as a String (represents row in data table)
-     * @param tdp TDP value that overwrites default
-     * @param cores Number of cores that overwrites default
-     * @param threads Number of threads that overwrites default
->>>>>>> eecbacdd
      */
     TDPDataMatrix(
             List<List> data = [], LinkedHashSet<String> columnIndex = [], LinkedHashSet<String> rowIndex = [],
@@ -274,35 +260,14 @@
     /**
      * Replaces this instance with a new TDPDataMatrix.
      *
-<<<<<<< HEAD
-     * @param newTDPDataMatrix New TDPDataMatrix to copy data from
-=======
      * @param newTDPDataMatrix New TDP data matrix
      * @param warnOnReplacements Boolean whether to issue a warning on replacing a value
->>>>>>> eecbacdd
      */
     void update(TDPDataMatrix newTDPDataMatrix, Boolean warnOnReplacements=true) {
         TDPDataMatrix oldEntry
         TDPDataMatrix newEntry
         List<Object> row
 
-<<<<<<< HEAD
-    /**
-     * Compare two TDPDataMatrix objects and log if values are overwritten.
-     *
-     * @param oldData Old TDPDataMatrix
-     * @param newData New TDPDataMatrix
-     */
-    static compareToOldData(TDPDataMatrix oldData, TDPDataMatrix newData) {
-        // Compare entries to warn about changing
-        if (oldData) {
-            TDPDataMatrix oldEntry
-            TDPDataMatrix newEntry
-            for (String model : oldData.getRowIndex().keySet()) {
-                oldEntry = oldData.matchModel(model, false)
-                newEntry = newData.matchModel(model, false)
-                if (oldEntry && oldEntry.getData() != newEntry.getData()) {
-=======
         for (String model : newTDPDataMatrix.getRowIndex().keySet()) {
             // Extract entries
             newEntry = newTDPDataMatrix.matchModel(model, false)
@@ -314,7 +279,6 @@
 
                 // Compare entries to warn about changing
                 if (warnOnReplacements && oldEntry.getData() != newEntry.getData()) {
->>>>>>> eecbacdd
                     log.info(
                         "Already existing TDP value (${oldEntry.getTDP()} W) of '${model}' " +
                         "is overwritten with custom value: ${newEntry.getTDP()} W"
