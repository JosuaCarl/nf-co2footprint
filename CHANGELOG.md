--- conflicted
+++ resolved
@@ -1,15 +1,9 @@
 ## [Unreleased]
-
-# Version 1.0.0
-<<<<<<< HEAD
-=======
-
 
 # Version 1.0.0
 ## Features:
 - When a message is excluded from the log it is still sent to the `trace` level log
 
->>>>>>> df6cafd7
 ## Bug Fixes:
 - Adjusted rendering of flights to deliver percentage < 1.0 flights and number of flights afterwards
 - Add null checks, fallbacks, and logging to CO₂ calculation in `CO2FootprintComputer` class 
