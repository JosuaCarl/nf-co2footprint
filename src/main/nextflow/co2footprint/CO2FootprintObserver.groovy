--- conflicted
+++ resolved
@@ -246,12 +246,8 @@
             }
         }
 
-<<<<<<< HEAD
-        // write remaining tasks in the trace file
+        // Close all files (writes remaining tasks in the trace file)
         traceFile?.close(runningTasks)
-=======
-        // Close all files (writes remaining tasks in the trace file)
-        traceFile.close(runningTasks)
         summaryFile.close()
         reportFile.close()
 
@@ -259,7 +255,6 @@
             "🌱 The workflow run used ${Converter.toReadableUnits(totalStats.get('energy'),'k','Wh')} of electricity, " +
             "resulting in the release of ${Converter.toReadableUnits(totalStats.get('co2e'),'', 'g')} of CO₂ equivalents into the atmosphere."
         )
->>>>>>> 1722e53d
     }
 
 
