--- conflicted
+++ resolved
@@ -39,8 +39,6 @@
     Logger logger
     ListAppender<ILoggingEvent> listAppender = new ListAppender<>()
 
-<<<<<<< HEAD
-=======
     // Setup method for the class
     def setupSpec() {
         TurboFilter dmf = new DeduplicateMarkerFilter([Markers.unique])
@@ -48,8 +46,6 @@
         lc.addTurboFilter(dmf)
         logger = lc.getLogger(TDPDataMatrix)
     }
-
->>>>>>> 2fff026a
 
     def setup() {
         listAppender.start()
@@ -140,20 +136,12 @@
         df2TDPPerThread == 5.0
         listAppender.list[0] as String ==  '[WARN] Could not find CPU model "Non-existent" in given TDP data table. ' +
                 'Using default CPU power draw value (100.0 W).'
-<<<<<<< HEAD
-        // Second warning should be truncated due to DuplicateMessageFilter
-=======
         // Second instance should be filtered
->>>>>>> 2fff026a
         listAppender.list.size() == 1
 
     }
 
-<<<<<<< HEAD
-    def 'Should match the model names correctly' () {
-=======
     def 'Should match the default model names correctly' () {
->>>>>>> 2fff026a
         expect:
         // match default
         df.matchModel('default').getData() == [[100, 4, 8]]
@@ -162,11 +150,7 @@
         df.matchModel('AMD YPS-x42').getData() == [[42, 10**3, 2 * 10**3]]
     }
 
-<<<<<<< HEAD
-    def 'Should match the model names correctly' () {
-=======
     def 'Should match the non-ASCII model names correctly' () {
->>>>>>> 2fff026a
         expect:
         // match against model with ASCII characters
         df.matchModel('Intel® i3-Fantasy™').getData() == [[13, 1, 1]]
@@ -181,11 +165,7 @@
         df.matchModel('Intel® i3-Fantasy(TM)').getData() == [[13, 1, 1]]
     }
 
-<<<<<<< HEAD
-    def 'Should match the model names correctly' () {
-=======
     def 'Should match the @ Statement model names correctly' () {
->>>>>>> 2fff026a
         expect:
         // match against @ statement
         df.matchModel('Intel® i3-Fantasy(TM) @ 10Trillion GW').getData() == [[13, 1, 1]]
@@ -194,11 +174,7 @@
         df.matchModel('Intel® i3-Fantasy(TM) @ 10Trillion GW @ 0.00001MHz').getData() == [[13, 1, 1]]
     }
 
-<<<<<<< HEAD
-    def 'Should match the model names correctly' () {
-=======
     def 'Should match the processor/CPU containing model names correctly' () {
->>>>>>> 2fff026a
         expect:
         // match against extra 'Processor'
         df.matchModel('Intel® Processor i3-Fantasy(TM)').getData() == [[13, 1, 1]]
@@ -213,11 +189,7 @@
         df.matchModel('ampere ultraefficient').getData() == [[13, 2, 2]]
     }
 
-<<<<<<< HEAD
-    def 'Should match the model names correctly' () {
-=======
     def 'Should match the differing case model names correctly' () {
->>>>>>> 2fff026a
         expect:
         // match against lower case
         df.matchModel('ampere ultraefficient').getData() == [[13, 2, 2]]
@@ -229,11 +201,7 @@
         df.matchModel('amPErE ulTrAEffIciEnt').getData() == [[13, 2, 2]]
     }
 
-<<<<<<< HEAD
-    def 'Should match the model names correctly' () {
-=======
     def 'Should not match non-existent model names and issue warnings' () {
->>>>>>> 2fff026a
         expect:
         // match against non existent model
         df.matchModel('Non-existent2').getData() == [[100, 4, 8]]
