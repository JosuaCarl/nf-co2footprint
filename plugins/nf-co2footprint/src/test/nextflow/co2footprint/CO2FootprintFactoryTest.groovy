/*
 * Copyright 2021, Seqera Labs
 *
 * Licensed under the Apache License, Version 2.0 (the "License");
 * you may not use this file except in compliance with the License.
 * You may obtain a copy of the License at
 *
 *     http://www.apache.org/licenses/LICENSE-2.0
 *
 * Unless required by applicable law or agreed to in writing, software
 * distributed under the License is distributed on an "AS IS" BASIS,
 * WITHOUT WARRANTIES OR CONDITIONS OF ANY KIND, either express or implied.
 * See the License for the specific language governing permissions and
 * limitations under the License.
 */

package nextflow.co2footprint

import nextflow.Session
import nextflow.executor.NopeExecutor
import nextflow.processor.TaskId
import nextflow.processor.TaskProcessor
import nextflow.processor.TaskRun
import nextflow.trace.TraceRecord
import spock.lang.Specification

<<<<<<< HEAD
import java.nio.file.Files
import java.nio.file.Path

=======
>>>>>>> 39cca63b
/**
 * This class implements various tests.
 *
 * For testing the actual calculations of the CO2e, energy consumption and equivalence values,
 * the results are compared against values retrieved from http://calculator.green-algorithms.org/ v2.2.
 *
 * @author Júlia Mir Pedrol <mirp.julia@gmail.com>, Sabrina Krakau <sabrinakrakau@gmail.com>
 */
class CO2FootprintFactoryTest extends Specification {

    private static BigDecimal round( double value ) {
        Math.round( value * 100 ) / 100
    }

    def 'should return observer' () {
        when:
        def session = Mock(Session) { getConfig() >> [:] }
        def result = new CO2FootprintFactory().create(session)
        then:
        result.size()==2
        result[0] instanceof CO2FootprintFactory.CO2FootprintTextFileObserver
        result[1] instanceof CO2FootprintFactory.CO2FootprintReportObserver
    }

    def 'test co2e calculation' () {
        given:
        def traceRecord = new TraceRecord()
        traceRecord.realtime = (1 as Long) * (3600000 as Long)
        traceRecord.cpus = 1
        traceRecord.cpu_model = "Unknown model"
        traceRecord.'%cpu' = 100.0
        traceRecord.memory = (7 as Long) * (1000000000 as Long)

        def session = Mock(Session) { getConfig() >> [:] }
        def factory = new CO2FootprintFactory()
        factory.create(session)
        CO2Record co2Record = factory
                .getCO2FootprintComputer()
                .computeTaskCO2footprint(new TaskId(0), traceRecord)

        expect:
        // Energy consumption converted to Wh and compared to result from www.green-algorithms.org
        round(co2Record.getEnergyConsumption()/1000) == 24.10
        // CO2 converted to g
        round(co2Record.getCO2e()/1000) == 11.45
    }

    def 'test co2e calculation for specific cpu_model' () {
        given:
        def traceRecord = new TraceRecord()
        traceRecord.realtime = (1 as Long) * (3600000 as Long)
        traceRecord.cpus = 1
        traceRecord.cpu_model = "AMD EPYC 7251"
        traceRecord.'%cpu' = 100.0
        traceRecord.memory = (7 as Long) * (1000000000 as Long)

        def session = Mock(Session) { getConfig() >> [:] }
        def factory = new CO2FootprintFactory()
        factory.create(session)

        CO2Record co2Record = factory
                .getCO2FootprintComputer()
                .computeTaskCO2footprint(new TaskId(0), traceRecord)

        expect:
        // Energy consumption converted to Wh and compared to result from www.green-algorithms.org
        round(co2Record.getEnergyConsumption()/1000) == 29.11
        // CO2 in g
        round(co2Record.getCO2e()/1000) == 13.83
    }

    def 'test co2e calculation with non-default pue' () {
        given:
        def traceRecord = new TraceRecord()
        traceRecord.realtime = (1 as Long) * (3600000 as Long)
        traceRecord.cpus = 1
        traceRecord.cpu_model = "Unknown model"
        traceRecord.'%cpu' = 100.0
        traceRecord.memory = (7 as Long) * (1000000000 as Long)

        def session = Mock(Session) { getConfig() >> [co2footprint: [pue: 1.4]] }
        def factory = new CO2FootprintFactory()
        factory.create(session)
        CO2Record co2Record = factory
                .getCO2FootprintComputer()
                .computeTaskCO2footprint(new TaskId(0), traceRecord)

        expect:
        // Energy consumption converted to Wh and compared to result from www.green-algorithms.org
        round(co2Record.getEnergyConsumption()/1000) == 20.2
        // CO2 in g
        round(co2Record.getCO2e()/1000) == 9.59
    }

    def 'test co2e calculation with CI value retrieved for Germany' () {
        given:
        def traceRecord = new TraceRecord()
        traceRecord.realtime = (1 as Long) * (3600000 as Long)
        traceRecord.cpus = 1
        traceRecord.cpu_model = "Unknown model"
        traceRecord.'%cpu' = 100.0
        traceRecord.memory = (7 as Long) * (1000000000 as Long)

        def session = Mock(Session) { getConfig() >> [co2footprint: [location: 'DE']] }
        def factory = new CO2FootprintFactory()
        factory.create(session)

        CO2Record co2Record = factory
                .getCO2FootprintComputer()
                .computeTaskCO2footprint(new TaskId(0), traceRecord)

        expect:
        // Energy consumption converted to Wh and compared to result from www.green-algorithms.org
        round(co2Record.getEnergyConsumption()/1000) == 24.10
        // CO2 in g
        round(co2Record.getCO2e()/1000) == 8.16
    }

    def 'test co2e calculation for custom CI value' () {
        given:
        def traceRecord = new TraceRecord()
        traceRecord.realtime = (1 as Long) * (3600000 as Long)
        traceRecord.cpus = 1
        traceRecord.cpu_model = "Unknown model"
        traceRecord.'%cpu' = 100.0
        traceRecord.memory = (7 as Long) * (1000000000 as Long)

        // Using current CI value for Germany, but passed over directly as CI value
        def session = Mock(Session) { getConfig() >> [co2footprint: [ci: 338.66]] }
        def factory = new CO2FootprintFactory()
        factory.create(session)

        CO2Record co2Record = factory
                .getCO2FootprintComputer()
                .computeTaskCO2footprint(new TaskId(0), traceRecord)

        expect:
        // Energy consumption converted to Wh and compared to result from www.green-algorithms.org
        round(co2Record.getEnergyConsumption()/1000) == 24.10
        // CO2 in g
        round(co2Record.getCO2e()/1000) == 8.16
    }

    def 'test calculation of total CO2e and energy consumption' () {
        given:
        Path tempPath = Files.createTempDirectory('tmpdir')
        Path tracePath = tempPath.resolve('trace_test.txt')
        def traceRecord = new TraceRecord()
        traceRecord.task_id = 111
        traceRecord.realtime = (1 as Long) * (3600000 as Long)
        traceRecord.cpus = 1
        traceRecord.cpu_model = "Unknown model"
        traceRecord.'%cpu' = 100.0
        traceRecord.memory = (7 as Long) * (1000000000 as Long)

        def session = Mock(Session) { getConfig() >> [co2footprint: ['traceFile': tracePath]]}
        // Create a handler
        def task = new TaskRun(id: TaskId.of(111))
        task.processor = Mock(TaskProcessor)
        def handler = new NopeExecutor().createTaskHandler(task)

        def factory = new CO2FootprintFactory()
        def textFileObserver = factory.create(session)[0]

        textFileObserver.onFlowCreate(session)
        textFileObserver.onProcessStart(handler, traceRecord)
        textFileObserver.onProcessComplete(handler, traceRecord)

        expect:
        // Energy consumption converted to Wh
        round(factory.total_energy/1000) == 24.10
        // Total CO2 in g
        round(factory.total_co2/1000) == 11.45
    }

    def 'test calculation of CO2 equivalences' () {
        given:
        Path tempPath = Files.createTempDirectory('tmpdir')
        Path tracePath = tempPath.resolve('trace_test.txt')
        def traceRecord = new TraceRecord()
        traceRecord.task_id = 111
        traceRecord.realtime = (1 as Long) * (3600000 as Long)
        traceRecord.cpus = 1
        traceRecord.cpu_model = "Unknown model"
        traceRecord.'%cpu' = 100.0
        traceRecord.memory = (7 as Long) * (1000000000 as Long)

        def session = Mock(Session) { getConfig() >> [co2footprint: ['traceFile': tracePath]] }
        // Create a handler
        def task = new TaskRun(id: TaskId.of(111))
        task.processor = Mock(TaskProcessor)
        def handler = new NopeExecutor().createTaskHandler(task)

        def factory = new CO2FootprintFactory()
        def textFileObserver = factory.create(session)[0]

        textFileObserver.onFlowCreate(session)
        textFileObserver.onProcessStart(handler, traceRecord)
        textFileObserver.onProcessComplete(handler, traceRecord)


        CO2EquivalencesRecord co2EquivalencesRecord = factory
                .getCO2FootprintComputer()
                .computeCO2footprintEquivalences(factory.total_co2)

        expect:
        // Values compared to result from www.green-algorithms.org
        co2EquivalencesRecord.getCarKilometers().round(7) == 0.0654020 as Double
        co2EquivalencesRecord.getTreeMonths().round(7) == 0.0124813 as Double
        co2EquivalencesRecord.getPlanePercent().round(7) == 0.0228907 as Double
    }
}<|MERGE_RESOLUTION|>--- conflicted
+++ resolved
@@ -24,12 +24,8 @@
 import nextflow.trace.TraceRecord
 import spock.lang.Specification
 
-<<<<<<< HEAD
 import java.nio.file.Files
 import java.nio.file.Path
-
-=======
->>>>>>> 39cca63b
 /**
  * This class implements various tests.
  *
