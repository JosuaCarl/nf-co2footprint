--- conflicted
+++ resolved
@@ -43,10 +43,6 @@
 import groovy.util.logging.Slf4j
 import org.slf4j.LoggerFactory
 import ch.qos.logback.classic.LoggerContext
-<<<<<<< HEAD
-import ch.qos.logback.classic.turbo.DuplicateMessageFilter
-=======
->>>>>>> 2fff026a
 import ch.qos.logback.classic.turbo.TurboFilter
 
 import java.nio.file.Paths
@@ -66,13 +62,6 @@
 
     private String version
 
-<<<<<<< HEAD
-    // Logging
-    static {
-        LoggerContext lc = (LoggerContext) LoggerFactory.getILoggerFactory()    // Get Logging Context
-        TurboFilter dmf = new DuplicateMessageFilter()                          // Define DuplicateMessageFilter
-        dmf.setAllowedRepetitions(0)
-=======
     /**
      * Logging:
      * Removes duplicates in some warnings, to avoid cluttering the output with repeated information.
@@ -81,7 +70,6 @@
     static {
         LoggerContext lc = LoggerFactory.getILoggerFactory() as LoggerContext   // Get Logging Context
         TurboFilter dmf = new DeduplicateMarkerFilter([Markers.unique])         // Define DeduplicateMarkerFilter
->>>>>>> 2fff026a
         dmf.start()
         lc.addTurboFilter(dmf)                                                  // Add filter to context
     }
@@ -135,20 +123,8 @@
 
     
     Double getCPUCoreTDP(TraceRecord trace, String cpu_model=null) {
-<<<<<<< HEAD
         cpu_model = cpu_model ?: trace.get('cpu_model') as String
         TDPDataMatrix modelDataMatrix = tdpDataMatrix.matchModel(cpu_model)
-=======
-        cpu_model = cpu_model ?: trace.get('cpu_model').toString()
-
-        TDPDataMatrix modelDataMatrix
-        if ( cpu_model == null || cpu_model == 'null' ) {
-            log.warn('The CPU model could not be detected for at least one task. Using default CPU power draw value!')
-            modelDataMatrix = tdpDataMatrix.matchModel('default')
-        } else {
-            modelDataMatrix = tdpDataMatrix.matchModel(cpu_model)
-        }
->>>>>>> 2fff026a
         return modelDataMatrix.getCoreTDP()
     }
 
@@ -190,13 +166,6 @@
         /**
          * Factors of memory power usage
          */
-<<<<<<< HEAD
-        // nm: size of memory available [GB] -> requested memory
-        Long memory = trace.get('memory') as Long
-        if ( memory == null || trace.get('peak_rss') as Double > memory) {
-            log.warn('The required memory exceeds user requested memory, therefore setting to maximum available memory!')
-            memory = max_memory
-=======
         // Detect OS
         OperatingSystemMXBean OS = { (OperatingSystemMXBean) ManagementFactory.getOperatingSystemMXBean() }()
         // Total Memory
@@ -210,7 +179,6 @@
                     "Setting requested to maximum available memory (${availableMemory/(1024**3)} GB)."
             )
             requestedMemory = availableMemory
->>>>>>> 2fff026a
         }
 
         // nm: size of memory available [GB] -> requested memory
