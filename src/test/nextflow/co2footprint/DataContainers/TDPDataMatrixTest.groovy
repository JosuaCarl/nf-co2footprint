--- conflicted
+++ resolved
@@ -113,15 +113,10 @@
         logChecker.checkLogs(1,  [
                 'Could not find CPU model "Non-existent" in given TDP data table. ' +
                 'Using default CPU power draw value (100.0 W).\n' +
-<<<<<<< HEAD
-                '\t🔖 You can help by reporting this warning and your `.nextflow.log` file to ' +
-                'https://github.com/nextflow-io/nf-co2footprint/issues/new?template=missing_chip.yaml. Thanks.'
+                '\t🔖 To fix this warning, please refer to https://nextflow-io.github.io/nf-co2footprint/usage/faq/#cpu-model.'
         ])
-=======
-                '\t🔖 To fix this warning, please refer to https://nextflow-io.github.io/nf-co2footprint/usage/faq/#cpu-model.'
         // Second instance should be filtered
         listAppender.list.size() == 1
->>>>>>> 1722e53d
 
     }
 
@@ -198,27 +193,17 @@
         logChecker.checkLogs(null, [
                 'Could not find CPU model "Non-existent2" in given TDP data table. ' +
                 'Using default CPU power draw value (100.0 W).\n' +
-<<<<<<< HEAD
-                '\t🔖 You can help by reporting this warning and your `.nextflow.log` file to ' +
-                'https://github.com/nextflow-io/nf-co2footprint/issues/new?template=missing_chip.yaml. Thanks.'
+                '\t🔖 To fix this warning, please refer to https://nextflow-io.github.io/nf-co2footprint/usage/faq/#cpu-model.'
         ])
         logChecker.clear()
-=======
-                '\t🔖 To fix this warning, please refer to https://nextflow-io.github.io/nf-co2footprint/usage/faq/#cpu-model.'
->>>>>>> 1722e53d
 
         // match against unaccounted variance of model
         df.matchModel('Indel® i3-Fantasy(TM) 10Trillion GW').getData() == [[100, 4, 8]]
         logChecker.checkLogs(null, [
                 'Could not find CPU model "Indel® i3-Fantasy(TM) 10Trillion GW" in given TDP data table. ' +
                 'Using default CPU power draw value (100.0 W).\n' +
-<<<<<<< HEAD
-                '\t🔖 You can help by reporting this warning and your `.nextflow.log` file to ' +
-                'https://github.com/nextflow-io/nf-co2footprint/issues/new?template=missing_chip.yaml. Thanks.'
+                '\t🔖 To fix this warning, please refer to https://nextflow-io.github.io/nf-co2footprint/usage/faq/#cpu-model.'
         ])
-=======
-                '\t🔖 To fix this warning, please refer to https://nextflow-io.github.io/nf-co2footprint/usage/faq/#cpu-model.'
->>>>>>> 1722e53d
     }
 
     @Unroll
